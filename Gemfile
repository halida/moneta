# Rails 4 requires Ruby >= 1.9
def rails_version
  v = ['>= 3.2.11']
  v << '< 4.0.0' unless RUBY_VERSION >= '1.9'
  v
end

source 'https://rubygems.org'
gemspec

# Testing
gem 'rspec'
gem 'rspec-retry'

# Serializer used by Transformer
gem 'tnetstring'
gem 'bencode'
gem 'multi_json'
gem 'bson_ext', :platforms => :ruby
gem 'bson', :platforms => :jruby
gem 'ox', :platforms => :ruby
gem 'msgpack', :platforms => :ruby
gem 'msgpack-jruby', :platforms => :jruby
gem 'bert', :platforms => :ruby

# Compressors used by Transformer
if RUBY_VERSION < '2.0'
  gem 'bzip2-ruby', :platforms => :mri # Only on mri currently
end
gem 'lz4-ruby', :platforms => :ruby
gem 'ruby-lzma', :platforms => :ruby
gem 'lzoruby', :platforms => :ruby
gem 'snappy', :platforms => :ruby
gem 'qlzruby', :platforms => :ruby

# Hash transformer library
gem 'cityhash', :platforms => :ruby

# Backends
gem 'faraday'
gem 'daybreak'
gem 'dm-core'
gem 'dm-migrations'
gem 'dm-mysql-adapter'
# FIXME: Use fog master because of failing tests, fixed after 1.11.1
gem 'fog', :github => 'fog/fog'
gem 'activerecord', *rails_version
gem 'redis'
gem 'mongo'
<<<<<<< HEAD
gem 'sequel'
=======
gem 'couchbase'
# Use sequel master because of deprecation warnings
gem 'sequel', :github => 'jeremyevans/sequel'
>>>>>>> 7040968b
gem 'dalli'
gem 'riak-client'
gem 'cassandra'
gem 'tokyotyrant'
#gem 'ruby-tokyotyrant', :platforms => :ruby
#gem 'hbaserb'
#gem 'localmemcache'
gem 'tdb', :platforms => :ruby
gem 'leveldb-ruby', :platforms => :ruby
if RUBY_VERSION < '2.0'
  gem 'tokyocabinet', :platforms => :ruby
end
#if RUBY_VERSION < '2.0' && !defined?(JRUBY_VERSION)
  # FIXME: We have to check manually for jruby
  # otherwise bundle install --deployment doesn't work
#  gem 'kyotocabinet-ruby', :github => 'minad/kyotocabinet-ruby'
#end
gem 'memcached', :platforms => :ruby
gem 'jruby-memcached', :platforms => :jruby
gem 'sqlite3', :platforms => :ruby
gem 'activerecord-jdbc-adapter', :platforms => :jruby
gem 'activerecord-jdbcmysql-adapter', :platforms => :jruby
gem 'mysql2', '>= 0.3.12', :platforms => :ruby
# gdbm for jruby needs ffi
gem 'ffi', :platforms => :jruby
gem 'gdbm', :platforms => :jruby

# Rack integration testing
gem 'rack'
gem 'rack-cache'

# Rails integration testing
gem 'actionpack', *rails_version
gem 'minitest', '~> 4.7.4'<|MERGE_RESOLUTION|>--- conflicted
+++ resolved
@@ -47,13 +47,8 @@
 gem 'activerecord', *rails_version
 gem 'redis'
 gem 'mongo'
-<<<<<<< HEAD
 gem 'sequel'
-=======
 gem 'couchbase'
-# Use sequel master because of deprecation warnings
-gem 'sequel', :github => 'jeremyevans/sequel'
->>>>>>> 7040968b
 gem 'dalli'
 gem 'riak-client'
 gem 'cassandra'
